--- conflicted
+++ resolved
@@ -1637,10 +1637,9 @@
 // GetName returns the name of the system operator.
 func (m *PopulationStdDev) GetName() string { return "PopulationStdDev" }
 
-<<<<<<< HEAD
 // GetName returns the name of the system operator
 func (u *UnitConversion) GetName() string { return "UnitConversion" }
-=======
+
 // GetName returns the name of the system operator.
 func (m *PopulationVariance) GetName() string { return "PopulationVariance" }
 
@@ -1669,5 +1668,4 @@
 func (w *Width) GetName() string { return "Width" }
 
 // GetName returns the name of the system operator.
-func (d *Duration) GetName() string { return "Duration" }
->>>>>>> 067033ce
+func (d *Duration) GetName() string { return "Duration" }