--- conflicted
+++ resolved
@@ -1643,12 +1643,11 @@
 func (m *PopulationStdDev) GetName() string { return "PopulationStdDev" }
 
 // GetName returns the name of the system operator.
-<<<<<<< HEAD
 func (h *HighBoundary) GetName() string { return "HighBoundary" }
 
 // GetName returns the name of the system operator.
 func (l *LowBoundary) GetName() string { return "LowBoundary" }
-=======
+
 func (m *PopulationVariance) GetName() string { return "PopulationVariance" }
 
 // GetName returns the name of the system operator.
@@ -1676,5 +1675,4 @@
 func (w *Width) GetName() string { return "Width" }
 
 // GetName returns the name of the system operator.
-func (d *Duration) GetName() string { return "Duration" }
->>>>>>> 067033ce
+func (d *Duration) GetName() string { return "Duration" }