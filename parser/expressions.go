--- conflicted
+++ resolved
@@ -129,10 +129,8 @@
 		m = v.VisitIndexedExpressionTermContext(t)
 	case *cql.AggregateExpressionTermContext:
 		m = v.VisitAggregateExpressionTerm(t)
-<<<<<<< HEAD
 	case *cql.ConversionExpressionTermContext:
 		m = v.VisitConversionExpressionTerm(t)
-=======
 	case *cql.WidthExpressionTermContext:
 		m = v.VisitWidthExpressionTerm(t)
 	case *cql.SetAggregateExpressionTermContext:
@@ -147,7 +145,6 @@
 		m = v.VisitDifferenceExpressionTerm(t)
 	case *cql.DurationBetweenExpressionContext:
 		m = v.VisitDurationBetweenExpression(t)
->>>>>>> 067033ce
 
 		// All cases that have a single child and recurse to the child are handled below. For example in
 		// the CQL grammar the only child of QueryExpression is Query, so QueryExpression can be handled
