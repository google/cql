// Copyright 2024 Google LLC
//
// Licensed under the Apache License, Version 2.0 (the "License");
// you may not use this file except in compliance with the License.
// You may obtain a copy of the License at
//
//     http://www.apache.org/licenses/LICENSE-2.0
//
// Unless required by applicable law or agreed to in writing, software
// distributed under the License is distributed on an "AS IS" BASIS,
// WITHOUT WARRANTIES OR CONDITIONS OF ANY KIND, either express or implied.
// See the License for the specific language governing permissions and
// limitations under the License.

package interpreter

import (
	"fmt"

	"github.com/google/cql/internal/convert"
	"github.com/google/cql/model"
	"github.com/google/cql/result"
	"github.com/google/cql/types"
)

func (i *interpreter) evalUnaryExpression(m model.IUnaryExpression) (result.Value, error) {
	// Evaluate Operand
	operand, err := i.evalExpression(m.GetOperand())
	if err != nil {
		return result.Value{}, err
	}

	// Match Overload
	overloads, err := i.unaryOverloads(m)
	if err != nil {
		return result.Value{}, err
	}

	evalFunc, err := convert.ExactOverloadMatch[evalUnarySignature]([]types.IType{m.GetOperand().GetResultType()}, overloads, i.modelInfo, m.GetName())
	if err != nil {
		return result.Value{}, err
	}

	// Evaluate the Overload
	res, err := evalFunc(m, operand)
	if err != nil {
		return result.Value{}, err
	}
	return res.WithSources(m, operand), nil
}

func (i *interpreter) evalBinaryExpression(m model.IBinaryExpression) (result.Value, error) {
	// Evaluate Operands
	l, err := i.evalExpression(m.Left())
	if err != nil {
		return result.Value{}, err
	}
	r, err := i.evalExpression(m.Right())
	if err != nil {
		return result.Value{}, err
	}

	// Match Overload
	overloads, err := i.binaryOverloads(m)
	if err != nil {
		return result.Value{}, err
	}

	evalFunc, err := convert.ExactOverloadMatch[evalBinarySignature]([]types.IType{m.Left().GetResultType(), m.Right().GetResultType()}, overloads, i.modelInfo, m.GetName())
	if err != nil {
		return result.Value{}, err
	}

	// Evaluate the Overload
	res, err := evalFunc(m, l, r)
	if err != nil {
		return result.Value{}, err
	}

	return res.WithSources(m, l, r), nil
}

func (i *interpreter) evalNaryExpression(m model.INaryExpression) (result.Value, error) {
	// Evaluate Operands
	evalOps := make([]result.Value, len(m.GetOperands()))
	for idx, operand := range m.GetOperands() {
		operand, err := i.evalExpression(operand)
		if err != nil {
			return result.Value{}, err
		}
		evalOps[idx] = operand
	}

	// Match Overloads
	overloads, err := i.naryOverloads(m)
	if err != nil {
		return result.Value{}, err
	}

	evalFunc, err := convert.ExactOverloadMatch(convert.OperandsToTypes(m.GetOperands()), overloads, i.modelInfo, m.GetName())
	if err != nil {
		return result.Value{}, err
	}

	// Evaluate the Overload
	res, err := evalFunc(m, evalOps)
	if err != nil {
		return result.Value{}, err
	}

	return res.WithSources(m, evalOps...), nil
}

type evalUnarySignature func(model.IUnaryExpression, result.Value) (result.Value, error)
type evalBinarySignature func(model.IBinaryExpression, result.Value, result.Value) (result.Value, error)
type evalNarySignature func(model.INaryExpression, []result.Value) (result.Value, error)

func (i *interpreter) unaryOverloads(m model.IUnaryExpression) ([]convert.Overload[evalUnarySignature], error) {
	switch m.(type) {
	case *model.Abs:
		return []convert.Overload[evalUnarySignature]{
			{
				Operands: []types.IType{types.Decimal},
				Result:   evalAbsDecimal,
			},
			{
				Operands: []types.IType{types.Integer},
				Result:   evalAbsInteger,
			},
			{
				Operands: []types.IType{types.Long},
				Result:   evalAbsLong,
			},
			{
				Operands: []types.IType{types.Quantity},
				Result:   evalAbsQuantity,
			},
		}, nil
	case *model.Ceiling:
		return []convert.Overload[evalUnarySignature]{
			{
				Operands: []types.IType{types.Decimal},
				Result:   evalCeiling,
			},
		}, nil
	case *model.Exp:
		return []convert.Overload[evalUnarySignature]{
			{
				Operands: []types.IType{types.Decimal},
				Result:   evalExpDecimal,
			},
		}, nil
	case *model.Floor:
		return []convert.Overload[evalUnarySignature]{
			{
				Operands: []types.IType{types.Decimal},
				Result:   evalFloor,
			},
		}, nil
	case *model.Ln:
		return []convert.Overload[evalUnarySignature]{
			{
				Operands: []types.IType{types.Decimal},
				Result:   evalLn,
			},
		}, nil
	case *model.Precision:
		return []convert.Overload[evalUnarySignature]{
			{
				Operands: []types.IType{types.Decimal},
				Result:   evalPrecisionDecimal,
			},
			{
				Operands: []types.IType{types.Date},
				Result:   evalPrecisionDateTime,
			},
			{
				Operands: []types.IType{types.DateTime},
				Result:   evalPrecisionDateTime,
			},
			{
				Operands: []types.IType{types.Time},
				Result:   evalPrecisionTime,
			},
		}, nil
	case *model.Exists:
		return []convert.Overload[evalUnarySignature]{
			{
				Operands: []types.IType{&types.List{ElementType: types.Any}},
				Result:   evalExists,
			},
		}, nil
	case *model.Distinct:
		return []convert.Overload[evalUnarySignature]{
			{
				Operands: []types.IType{&types.List{ElementType: types.Any}},
				Result:   evalDistinct,
			},
		}, nil
	case *model.First:
		return []convert.Overload[evalUnarySignature]{
			{
				Operands: []types.IType{&types.List{ElementType: types.Any}},
				Result:   evalFirst,
			},
		}, nil
	case *model.Last:
		return []convert.Overload[evalUnarySignature]{
			{
				Operands: []types.IType{&types.List{ElementType: types.Any}},
				Result:   evalLast,
			},
		}, nil
	case *model.Length:
		return []convert.Overload[evalUnarySignature]{
			{
				Operands: []types.IType{types.String},
				Result: evalLengthString,
			},
			{
				Operands: []types.IType{&types.List{ElementType: types.Any}},
				Result:   evalLengthList,
			},
		}, nil
	case *model.As:
		return []convert.Overload[evalUnarySignature]{
			{
				Operands: []types.IType{types.Any},
				Result:   i.evalAs,
			},
		}, nil
	case *model.ToDateTime:
		return []convert.Overload[evalUnarySignature]{
			{
				Operands: []types.IType{types.DateTime},
				Result:   evalToDateTimeDate,
			},
			{
				Operands: []types.IType{types.Date},
				Result:   evalToDateTimeDate,
			},
			{
				Operands: []types.IType{types.String},
				Result:   i.evalToDateTimeString,
			},
		}, nil
	case *model.ToDate:
		return []convert.Overload[evalUnarySignature]{
			{
				Operands: []types.IType{types.Date},
				Result:   evalToDateDateTime,
			},
			{
				Operands: []types.IType{types.DateTime},
				Result:   evalToDateDateTime,
			},
			{
				Operands: []types.IType{types.String},
				Result:   i.evalToDateString,
			},
		}, nil
	case *model.ToDecimal:
		return []convert.Overload[evalUnarySignature]{
			{
				Operands: []types.IType{types.Decimal},
				Result:   evalToDecimal,
			},
			{
				Operands: []types.IType{types.Long},
				Result:   evalToDecimal,
			},
			{
				Operands: []types.IType{types.Integer},
				Result:   evalToDecimal,
			},
			{
				Operands: []types.IType{types.String},
				Result:   evalToDecimalString,
			},
			{
				Operands: []types.IType{types.Boolean},
				Result:   evalToDecimalBoolean,
			},
		}, nil
	case *model.ToLong:
		return []convert.Overload[evalUnarySignature]{
			{
				Operands: []types.IType{types.Long},
				Result:   evalToLong,
			},
			{
				Operands: []types.IType{types.Integer},
				Result:   evalToLong,
			},
			{
				Operands: []types.IType{types.String},
				Result:   evalToLongString,
			},
			{
				Operands: []types.IType{types.Boolean},
				Result:   evalToLongBoolean,
			},
		}, nil
	case *model.ToQuantity:
		return []convert.Overload[evalUnarySignature]{
			{
				Operands: []types.IType{types.Decimal},
				Result:   evalToQuantity,
			},
			{
				Operands: []types.IType{types.Integer},
				Result:   evalToQuantity,
			},
			{
				Operands: []types.IType{types.String},
				Result:   evalToQuantityString,
			},
		}, nil
	case *model.ToConcept:
		return []convert.Overload[evalUnarySignature]{
			{
				Operands: []types.IType{types.Code},
				Result:   evalToConceptCode,
			},
			{
				Operands: []types.IType{&types.List{ElementType: types.Code}},
				Result:   evalToConceptList,
			},
		}, nil
	case *model.ToString:
		return []convert.Overload[evalUnarySignature]{
			{
				Operands: []types.IType{types.Any},
				Result:   evalToString,
			},
			{
				Operands: []types.IType{types.Boolean},
				Result:   evalToString,
			},
			{
				Operands: []types.IType{types.Integer},
				Result:   evalToString,
			},
			{
				Operands: []types.IType{types.Long},
				Result:   evalToString,
			},
			{
				Operands: []types.IType{types.Decimal},
				Result:   evalToString,
			},
			{
				Operands: []types.IType{types.Quantity},
				Result:   evalToString,
			},
			{
				Operands: []types.IType{types.Ratio},
				Result:   evalToString,
			},
			{
				Operands: []types.IType{types.Date},
				Result:   evalToString,
			},
			{
				Operands: []types.IType{types.DateTime},
				Result:   evalToString,
			},
			{
				Operands: []types.IType{types.Time},
				Result:   evalToString,
			},
		}, nil
	case *model.End:
		return []convert.Overload[evalUnarySignature]{
			{
				Operands: []types.IType{&types.Interval{PointType: types.Any}},
				Result:   i.evalEnd,
			},
		}, nil
	case *model.Start:
		return []convert.Overload[evalUnarySignature]{
			{
				Operands: []types.IType{&types.Interval{PointType: types.Any}},
				Result:   i.evalStart,
			},
		}, nil
	case *model.SingletonFrom:
		return []convert.Overload[evalUnarySignature]{
			{
				Operands: []types.IType{&types.List{ElementType: types.Any}},
				Result:   evalSingletonFrom,
			},
		}, nil
	case *model.Is:
		return []convert.Overload[evalUnarySignature]{
			{
				Operands: []types.IType{types.Any},
				Result:   i.evalIs,
			},
		}, nil
	case *model.IsNull:
		return []convert.Overload[evalUnarySignature]{
			{
				Operands: []types.IType{types.Any},
				Result:   evalIsNull,
			},
		}, nil
	case *model.IsTrue:
		return []convert.Overload[evalUnarySignature]{
			{
				Operands: []types.IType{types.Any},
				Result:   evalIsTrue,
			},
		}, nil
	case *model.IsFalse:
		return []convert.Overload[evalUnarySignature]{
			{
				Operands: []types.IType{types.Any},
				Result:   evalIsFalse,
			},
		}, nil
	case *model.Not:
		return []convert.Overload[evalUnarySignature]{
			{
				Operands: []types.IType{types.Boolean},
				Result:   evalNot,
			},
		}, nil
	case *model.Negate:
		return []convert.Overload[evalUnarySignature]{
			{
				Operands: []types.IType{types.Integer},
				Result:   evalNegateInteger,
			},
			{
				Operands: []types.IType{types.Long},
				Result:   evalNegateLong,
			},
			{
				Operands: []types.IType{types.Decimal},
				Result:   evalNegateDecimal,
			},
			{
				Operands: []types.IType{types.Quantity},
				Result:   evalNegateQuantity,
			},
		}, nil
	case *model.Truncate:
		return []convert.Overload[evalUnarySignature]{
			{
				Operands: []types.IType{types.Decimal},
				Result:   evalTruncate,
			},
		}, nil
	case *model.Predecessor:
		return []convert.Overload[evalUnarySignature]{
			{
				Operands: []types.IType{types.Integer},
				Result:   i.evalPredecessor,
			},
			{
				Operands: []types.IType{types.Long},
				Result:   i.evalPredecessor,
			},
			{
				Operands: []types.IType{types.Decimal},
				Result:   i.evalPredecessor,
			},
			{
				Operands: []types.IType{types.Quantity},
				Result:   i.evalPredecessor,
			},
			{
				Operands: []types.IType{types.Date},
				Result:   i.evalPredecessor,
			},
			{
				Operands: []types.IType{types.DateTime},
				Result:   i.evalPredecessor,
			},
			{
				Operands: []types.IType{types.Time},
				Result:   i.evalPredecessor,
			},
		}, nil
	case *model.Successor:
		return []convert.Overload[evalUnarySignature]{
			{
				Operands: []types.IType{types.Integer},
				Result:   i.evalSuccessor,
			},
			{
				Operands: []types.IType{types.Long},
				Result:   i.evalSuccessor,
			},
			{
				Operands: []types.IType{types.Decimal},
				Result:   i.evalSuccessor,
			},
			{
				Operands: []types.IType{types.Quantity},
				Result:   i.evalSuccessor,
			},
			{
				Operands: []types.IType{types.Date},
				Result:   i.evalSuccessor,
			},
			{
				Operands: []types.IType{types.DateTime},
				Result:   i.evalSuccessor,
			},
			{
				Operands: []types.IType{types.Time},
				Result:   i.evalSuccessor,
			},
		}, nil
	case *model.AllTrue:
		return []convert.Overload[evalUnarySignature]{
			{
				Operands: []types.IType{&types.List{ElementType: types.Boolean}},
				Result:   i.evalAllTrue,
			},
		}, nil
	case *model.AnyTrue:
		return []convert.Overload[evalUnarySignature]{
			{
				Operands: []types.IType{&types.List{ElementType: types.Boolean}},
				Result:   i.evalAnyTrue,
			},
		}, nil
	case *model.Avg:
		return []convert.Overload[evalUnarySignature]{
			{
				Operands: []types.IType{&types.List{ElementType: types.Decimal}},
				Result:   i.evalAvg,
			},
			{
				Operands: []types.IType{&types.List{ElementType: types.Quantity}},
				Result:   i.evalAvg,
			},
		}, nil
	case *model.Count:
		return []convert.Overload[evalUnarySignature]{
			{
				Operands: []types.IType{&types.List{ElementType: types.Any}},
				Result:   i.evalCount,
			},
		}, nil
	case *model.Max:
		return []convert.Overload[evalUnarySignature]{
			{
				Operands: []types.IType{&types.List{ElementType: types.Integer}},
				Result:   i.evalMaxInteger,
			},
			{
				Operands: []types.IType{&types.List{ElementType: types.Long}},
				Result:   i.evalMaxLong,
			},
			{
				Operands: []types.IType{&types.List{ElementType: types.Decimal}},
				Result:   i.evalMaxDecimal,
			},
			{
				Operands: []types.IType{&types.List{ElementType: types.Quantity}},
				Result:   i.evalMaxQuantity,
			},
			{
				Operands: []types.IType{&types.List{ElementType: types.Date}},
				Result:   i.evalMaxDate,
			},
			{
				Operands: []types.IType{&types.List{ElementType: types.DateTime}},
				Result:   i.evalMaxDateTime,
			},
			{
				Operands: []types.IType{&types.List{ElementType: types.Time}},
				Result:   i.evalMaxTime,
			},
			{
				Operands: []types.IType{&types.List{ElementType: types.String}},
				Result:   i.evalMaxString,
			},
		}, nil
	case *model.Min:
		return []convert.Overload[evalUnarySignature]{
			{
				Operands: []types.IType{&types.List{ElementType: types.Integer}},
				Result:   i.evalMinInteger,
			},
			{
				Operands: []types.IType{&types.List{ElementType: types.Long}},
				Result:   i.evalMinLong,
			},
			{
				Operands: []types.IType{&types.List{ElementType: types.Decimal}},
				Result:   i.evalMinDecimal,
			},
			{
				Operands: []types.IType{&types.List{ElementType: types.Quantity}},
				Result:   i.evalMinQuantity,
			},
			{
				Operands: []types.IType{&types.List{ElementType: types.Date}},
				Result:   i.evalMinDate,
			},
			{
				Operands: []types.IType{&types.List{ElementType: types.DateTime}},
				Result:   i.evalMinDateTime,
			},
			{
				Operands: []types.IType{&types.List{ElementType: types.Time}},
				Result:   i.evalMinTime,
			},
			{
				Operands: []types.IType{&types.List{ElementType: types.String}},
				Result:   i.evalMinString,
			},
		}, nil
	case *model.Sum:
		return []convert.Overload[evalUnarySignature]{
			{
				Operands: []types.IType{&types.List{ElementType: types.Decimal}},
				Result:   i.evalSum,
			},
			{
				Operands: []types.IType{&types.List{ElementType: types.Integer}},
				Result:   i.evalSum,
			},
			{
				Operands: []types.IType{&types.List{ElementType: types.Long}},
				Result:   i.evalSum,
			},
			{
				Operands: []types.IType{&types.List{ElementType: types.Quantity}},
				Result:   i.evalSum,
			},
		}, nil
	case *model.Median:
		return []convert.Overload[evalUnarySignature]{
			{
				Operands: []types.IType{&types.List{ElementType: types.Decimal}},
				Result:   i.evalMedianDecimal,
			},
			{
				Operands: []types.IType{&types.List{ElementType: types.Quantity}},
				Result:   i.evalMedianQuantity,
			},
		}, nil
	case *model.PopulationStdDev:
		return []convert.Overload[evalUnarySignature]{
			{
				Operands: []types.IType{&types.List{ElementType: types.Decimal}},
				Result:   i.evalPopulationStdDevDecimal,
			},
			{
				Operands: []types.IType{&types.List{ElementType: types.Quantity}},
				Result:   i.evalPopulationStdDevQuantity,
			},
		}, nil
	case *model.PopulationVariance:
		return []convert.Overload[evalUnarySignature]{
			{
				Operands: []types.IType{&types.List{ElementType: types.Decimal}},
				Result:   i.evalPopulationVarianceDecimal,
			},
			{
				Operands: []types.IType{&types.List{ElementType: types.Quantity}},
				Result:   i.evalPopulationVarianceQuantity,
			},
		}, nil
	case *model.StdDev:
		return []convert.Overload[evalUnarySignature]{
			{
				Operands: []types.IType{&types.List{ElementType: types.Decimal}},
				Result:   i.evalStdDevDecimal,
			},
			{
				Operands: []types.IType{&types.List{ElementType: types.Quantity}},
				Result:   i.evalStdDevQuantity,
			},
		}, nil
	case *model.Variance:
		return []convert.Overload[evalUnarySignature]{
			{
				Operands: []types.IType{&types.List{ElementType: types.Decimal}},
				Result:   i.evalVarianceDecimal,
			},
			{
				Operands: []types.IType{&types.List{ElementType: types.Quantity}},
				Result:   i.evalVarianceQuantity,
			},
		}, nil
	case *model.Mode:
		return []convert.Overload[evalUnarySignature]{
			{
				Operands: []types.IType{&types.List{ElementType: types.Decimal}},
				Result:   i.evalModeDecimal,
			},
			{
				Operands: []types.IType{&types.List{ElementType: types.Quantity}},
				Result:   i.evalModeQuantity,
			},
			{
				Operands: []types.IType{&types.List{ElementType: types.String}},
				Result:   i.evalModeString,
			},
			{
				Operands: []types.IType{&types.List{ElementType: types.Integer}},
				Result:   i.evalModeInteger,
			},
			{
				Operands: []types.IType{&types.List{ElementType: types.Long}},
				Result:   i.evalModeLong,
			},
			{
				Operands: []types.IType{&types.List{ElementType: types.Date}},
				Result:   i.evalModeDate,
			},
			{
				Operands: []types.IType{&types.List{ElementType: types.DateTime}},
				Result:   i.evalModeDateTime,
			},
			{
				Operands: []types.IType{&types.List{ElementType: types.Time}},
				Result:   i.evalModeTime,
			},
		}, nil
	case *model.GeometricMean:
		return []convert.Overload[evalUnarySignature]{
			{
				Operands: []types.IType{&types.List{ElementType: types.Decimal}},
				Result:   i.evalGeometricMeanDecimal,
			},
			{
				Operands: []types.IType{&types.List{ElementType: types.Quantity}},
				Result:   i.evalGeometricMeanQuantity,
			},
		}, nil
	case *model.Product:
		return []convert.Overload[evalUnarySignature]{
			{
				Operands: []types.IType{&types.List{ElementType: types.Integer}},
				Result:   i.evalProduct,
			},
			{
				Operands: []types.IType{&types.List{ElementType: types.Long}},
				Result:   i.evalProduct,
			},
			{
				Operands: []types.IType{&types.List{ElementType: types.Decimal}},
				Result:   i.evalProduct,
			},
			{
				Operands: []types.IType{&types.List{ElementType: types.Quantity}},
				Result:   i.evalProduct,
			},
		}, nil
	case *model.CalculateAge:
		return []convert.Overload[evalUnarySignature]{
			{
				Operands: []types.IType{types.Date},
				Result:   evalCalculateAge,
			},
			{
				Operands: []types.IType{types.DateTime},
				Result:   evalCalculateAge,
			},
		}, nil
	case *model.Flatten:
		return []convert.Overload[evalUnarySignature]{
			{
				Operands: []types.IType{&types.List{ElementType: &types.List{ElementType: types.Any}}},
				Result:   evalFlatten,
			},
		}, nil
	case *model.Tail:
		return []convert.Overload[evalUnarySignature]{
			{
				Operands: []types.IType{&types.List{ElementType: types.Any}},
				Result:   evalTail,
			},
		}, nil
	case *model.Upper:
		return []convert.Overload[evalUnarySignature]{
			{
				Operands: []types.IType{types.String},
				Result: evalUpper,
			},
		}, nil
	case *model.Lower:
		return []convert.Overload[evalUnarySignature]{
			{
				Operands: []types.IType{types.String},
				Result: evalLower,
			},
		}, nil
	default:
		return nil, fmt.Errorf("unsupported Unary Expression %v", m.GetName())
	}
}

// TODO(b/312172420): Move BinaryOverloads and UnaryOverloads to their own files.
func (i *interpreter) binaryOverloads(m model.IBinaryExpression) ([]convert.Overload[evalBinarySignature], error) {
	switch m.(type) {
	case *model.Add, *model.Subtract:
		return []convert.Overload[evalBinarySignature]{
			{
				Operands: []types.IType{types.Integer, types.Integer},
				Result:   evalArithmeticInteger,
			},
			{
				Operands: []types.IType{types.Long, types.Long},
				Result:   evalArithmeticLong,
			},
			{
				Operands: []types.IType{types.Decimal, types.Decimal},
				Result:   evalArithmeticDecimal,
			},
			{
				Operands: []types.IType{types.Quantity, types.Quantity},
				Result:   evalArithmeticQuantity,
			},
			{
				Operands: []types.IType{types.Date, types.Quantity},
				Result:   evalArithmeticDate,
			},
			{
				Operands: []types.IType{types.DateTime, types.Quantity},
				Result:   evalArithmeticDateTime,
			},
		}, nil
	case *model.Multiply, *model.TruncatedDivide, *model.Modulo:
		return []convert.Overload[evalBinarySignature]{
			{
				Operands: []types.IType{types.Integer, types.Integer},
				Result:   evalArithmeticInteger,
			},
			{
				Operands: []types.IType{types.Long, types.Long},
				Result:   evalArithmeticLong,
			},
			{
				Operands: []types.IType{types.Decimal, types.Decimal},
				Result:   evalArithmeticDecimal,
			},
			{
				Operands: []types.IType{types.Quantity, types.Quantity},
				Result:   evalArithmeticQuantity,
			},
		}, nil
	case *model.Power:
		return []convert.Overload[evalBinarySignature]{
			{
				Operands: []types.IType{types.Integer, types.Integer},
				Result:   evalPower,
			},
			{
				Operands: []types.IType{types.Long, types.Long},
				Result:   evalPower,
			},
			{
				Operands: []types.IType{types.Decimal, types.Decimal},
				Result:   evalPower,
			},
			{
				Operands: []types.IType{types.Quantity, types.Quantity},
				Result:   evalPower,
			},
		}, nil
	case *model.Divide:
		return []convert.Overload[evalBinarySignature]{
			{
				Operands: []types.IType{types.Decimal, types.Decimal},
				Result:   evalArithmeticDecimal,
			},
			{
				Operands: []types.IType{types.Quantity, types.Quantity},
				Result:   evalArithmeticQuantity,
			},
		}, nil
	case *model.Log:
		return []convert.Overload[evalBinarySignature]{
			{
				Operands: []types.IType{types.Decimal, types.Decimal},
				Result:   evalLog,
			},
		}, nil
	case *model.And, *model.Or, *model.XOr, *model.Implies:
		return []convert.Overload[evalBinarySignature]{
			{
				Operands: []types.IType{types.Boolean, types.Boolean},
				Result:   evalLogic,
			},
		}, nil
	case *model.Equal:
		return []convert.Overload[evalBinarySignature]{
			{
				Operands: []types.IType{types.Any, types.Any},
				Result:   i.evalEqual,
			},
			{
				Operands: []types.IType{types.DateTime, types.DateTime},
				Result:   evalEqualDateTime,
			},
			{
				Operands: []types.IType{types.Date, types.Date},
				Result:   evalEqualDateTime,
			},
		}, nil
	case *model.Equivalent:
		// TODO(b/301606416): Expand equivalent support to all types.
		// All equivalent overloads must be resilient to a nil model input.
		return []convert.Overload[evalBinarySignature]{
			{
				Operands: []types.IType{types.Boolean, types.Boolean},
				Result:   evalEquivalentSimpleType,
			},
			{
				Operands: []types.IType{types.Integer, types.Integer},
				Result:   evalEquivalentSimpleType,
			},
			{
				Operands: []types.IType{types.Long, types.Long},
				Result:   evalEquivalentSimpleType,
			},
			{
				Operands: []types.IType{types.String, types.String},
				Result:   evalEquivalentString,
			},
			{
				Operands: []types.IType{types.DateTime, types.DateTime},
				Result:   evalEquivalentDateTime,
			},
			{
				Operands: []types.IType{types.Date, types.Date},
				Result:   evalEquivalentDateTime,
			},
			// The parser will make sure the List<T>, List<T> have correctly matching or converted T.
			{
				Operands: []types.IType{&types.List{ElementType: types.Any}, &types.List{ElementType: types.Any}},
				Result:   i.evalEquivalentList,
			},
			// The parser will make sure the Interval<T>, Interval<T> have correctly matching or converted T.
			{
				Operands: []types.IType{&types.Interval{PointType: types.Any}, &types.Interval{PointType: types.Any}},
				Result:   i.evalEquivalentInterval,
			},
			{
				Operands: []types.IType{types.Concept, types.Code},
				Result:   i.evalEquivalentConceptCode,
			},
			{
				Operands: []types.IType{types.Code, types.Code},
				Result:   i.evalEquivalentCodeCode,
			},
		}, nil
	case *model.Less, *model.LessOrEqual, *model.Greater, *model.GreaterOrEqual:
		return []convert.Overload[evalBinarySignature]{
			{
				Operands: []types.IType{types.Integer, types.Integer},
				Result:   evalCompareInteger,
			},
			{
				Operands: []types.IType{types.Long, types.Long},
				Result:   evalCompareLong,
			},
			{
				Operands: []types.IType{types.Decimal, types.Decimal},
				Result:   evalCompareDecimal,
			},
			{
				Operands: []types.IType{types.String, types.String},
				Result:   evalCompareString,
			},
			{
				Operands: []types.IType{types.Date, types.Date},
				Result:   evalCompareDateTime,
			},
			{
				Operands: []types.IType{types.DateTime, types.DateTime},
				Result:   evalCompareDateTime,
			},
		}, nil
	case *model.After, *model.Before, *model.SameOrAfter, *model.SameOrBefore:
		return []convert.Overload[evalBinarySignature]{
			{
				Operands: []types.IType{types.Date, types.Date},
				Result:   evalCompareDateWithPrecision,
			},
			{
				Operands: []types.IType{types.DateTime, types.DateTime},
				Result:   evalCompareDateTimeWithPrecision,
			},
			{
				Operands: []types.IType{types.Date, &types.Interval{PointType: types.Date}},
				Result:   i.evalCompareDateTimeInterval,
			},
			{
				Operands: []types.IType{types.DateTime, &types.Interval{PointType: types.DateTime}},
				Result:   i.evalCompareDateTimeInterval,
			},
			{
				Operands: []types.IType{&types.Interval{PointType: types.Date}, &types.Interval{PointType: types.Date}},
				Result:   i.evalCompareIntervalDateTimeInterval,
			},
			{
				Operands: []types.IType{&types.Interval{PointType: types.DateTime}, &types.Interval{PointType: types.DateTime}},
				Result:   i.evalCompareIntervalDateTimeInterval,
			},
		}, nil
	case *model.Overlaps:
		return []convert.Overload[evalBinarySignature]{
			{
				Operands: []types.IType{&types.Interval{PointType: types.Date}, &types.Interval{PointType: types.Date}},
				Result:   i.evalOverlapsIntervalDateTimeInterval,
			},
			{
				Operands: []types.IType{&types.Interval{PointType: types.DateTime}, &types.Interval{PointType: types.DateTime}},
				Result:   i.evalOverlapsIntervalDateTimeInterval,
			},
		}, nil
	case *model.CanConvertQuantity:
		return []convert.Overload[evalBinarySignature]{
			{
				Operands: []types.IType{types.Quantity, types.String},
				Result:   evalCanConvertQuantity,
			},
		}, nil
	case *model.DifferenceBetween:
		return []convert.Overload[evalBinarySignature]{
			{
				Operands: []types.IType{types.Date, types.Date},
				Result:   evalDifferenceBetweenDate,
			},
			{
				Operands: []types.IType{types.DateTime, types.DateTime},
				Result:   evalDifferenceBetweenDateTime,
			},
			{
				Operands: []types.IType{types.DateTime, types.Date},
				Result:   evalDifferenceBetweenDateTime,
			},
			{
				Operands: []types.IType{types.Date, types.DateTime},
				Result:   evalDifferenceBetweenDateTime,
			},
		}, nil
	case *model.In:
		// TODO(b/301606416): Support all other In operator overloads.
		return []convert.Overload[evalBinarySignature]{
			{
				Operands: []types.IType{types.Any, &types.List{ElementType: types.Any}},
				Result:   evalInList,
			},
			{
				Operands: []types.IType{types.Decimal, &types.Interval{PointType: types.Decimal}},
				Result:   evalInIntervalNumeral,
			},
			{
				Operands: []types.IType{types.Long, &types.Interval{PointType: types.Long}},
				Result:   evalInIntervalNumeral,
			},
			{
				Operands: []types.IType{types.Integer, &types.Interval{PointType: types.Integer}},
				Result:   evalInIntervalNumeral,
			},
			{
				Operands: []types.IType{types.Quantity, &types.Interval{PointType: types.Quantity}},
				Result:   evalInIntervalNumeral,
			},
			{
				Operands: []types.IType{types.Date, &types.Interval{PointType: types.Date}},
				Result:   i.evalInIntervalDateTime,
			},
			{
				Operands: []types.IType{types.DateTime, &types.Interval{PointType: types.DateTime}},
				Result:   i.evalInIntervalDateTime,
			},
		}, nil
	case *model.InCodeSystem:
		return []convert.Overload[evalBinarySignature]{
			{
				Operands: []types.IType{types.Code, types.CodeSystem},
				Result:   i.evalInCodeSystem,
			},
			{
				Operands: []types.IType{&types.List{ElementType: types.Code}, types.CodeSystem},
				Result:   i.evalInCodeSystem,
			},
			{
				Operands: []types.IType{types.Concept, types.CodeSystem},
				Result:   i.evalInCodeSystem,
			},
			{
				Operands: []types.IType{&types.List{ElementType: types.Concept}, types.CodeSystem},
				Result:   i.evalInCodeSystem,
			},
		}, nil
	case *model.InValueSet:
		return []convert.Overload[evalBinarySignature]{
			{
				Operands: []types.IType{types.Code, types.ValueSet},
				Result:   i.evalInValueSet,
			},
			{
				Operands: []types.IType{&types.List{ElementType: types.Code}, types.ValueSet},
				Result:   i.evalInValueSet,
			},
			{
				Operands: []types.IType{types.Concept, types.ValueSet},
				Result:   i.evalInValueSet,
			},
			{
				Operands: []types.IType{&types.List{ElementType: types.Concept}, types.ValueSet},
				Result:   i.evalInValueSet,
			},
		}, nil
	case *model.CalculateAgeAt:
		return []convert.Overload[evalBinarySignature]{
			{
				Operands: []types.IType{types.Date, types.Date},
				Result:   evalCalculateAgeAtDate,
			},
			{
				Operands: []types.IType{types.DateTime, types.DateTime},
				Result:   evalCalculateAgeAtDateTime,
			},
		}, nil
	case *model.Split:
		return []convert.Overload[evalBinarySignature]{
			{
				Operands: []types.IType{types.String, types.String},
				Result:   i.evalSplit,
			},
		}, nil
	case *model.Includes:
		return []convert.Overload[evalBinarySignature]{
			{
				Operands: []types.IType{&types.List{ElementType: types.Any}, types.Any},
				Result:   evalIncludes,
			},
			{
				Operands: []types.IType{&types.List{ElementType: types.Any}, &types.List{ElementType: types.Any}},
				Result:   evalIncludesList,
			},
		}, nil
	case *model.IncludedIn:
		return []convert.Overload[evalBinarySignature]{
			{
				Operands: []types.IType{types.Any, &types.List{ElementType: types.Any}},
				Result:   evalIncludedIn,
			},
			{
				Operands: []types.IType{&types.List{ElementType: types.Any}, &types.List{ElementType: types.Any}},
				Result:   evalIncludedInList,
			},
		}, nil
	case *model.Indexer:
		return []convert.Overload[evalBinarySignature]{
			{
				Operands: []types.IType{types.String, types.Integer},
				Result:   i.evalIndexerString,
			},
			{
				Operands: []types.IType{&types.List{ElementType: types.Any}, types.Integer},
				Result:   i.evalIndexerList,
			},
		}, nil
	case *model.IndexOf:
		return []convert.Overload[evalBinarySignature]{
			{
				Operands: []types.IType{&types.List{ElementType: types.Any}, types.Any},
				Result:   evalIndexOf,
			},
		}, nil
	case *model.Except:
		return []convert.Overload[evalBinarySignature]{
			{
				Operands: []types.IType{&types.List{ElementType: types.Any}, &types.List{ElementType: types.Any}},
				Result:   evalExcept,
			},
		}, nil
	case *model.Intersect:
		return []convert.Overload[evalBinarySignature]{
			{
				Operands: []types.IType{&types.List{ElementType: types.Any}, &types.List{ElementType: types.Any}},
				Result:   evalIntersect,
			},
		}, nil
	case *model.ProperlyIncludes:
		return []convert.Overload[evalBinarySignature]{
			{
				Operands: []types.IType{&types.List{ElementType: types.Any}, types.Any},
				Result:   evalProperlyIncludes,
			},
			{
				Operands: []types.IType{&types.List{ElementType: types.Any}, &types.List{ElementType: types.Any}},
				Result:   evalProperlyIncludesList,
			},
		}, nil
	case *model.Skip:
		return []convert.Overload[evalBinarySignature]{
			{
				Operands: []types.IType{&types.List{ElementType: types.Any}, types.Integer},
				Result:   evalSkip,
			},
		}, nil
	case *model.Take:
		return []convert.Overload[evalBinarySignature]{
			{
				Operands: []types.IType{&types.List{ElementType: types.Any}, types.Integer},
				Result:   evalTake,
			},
		}, nil
	case *model.EndsWith:
		return []convert.Overload[evalBinarySignature]{
			{
				Operands: []types.IType{types.String, types.String},
				Result:   evalEndsWith,
			},
		}, nil
	case *model.LastPositionOf:
		return []convert.Overload[evalBinarySignature]{
			{
				Operands: []types.IType{types.String, types.String},
				Result:   evalLastPositionOf,
			},
		}, nil
<<<<<<< HEAD
	case *model.HighBoundary:
		return []convert.Overload[evalBinarySignature]{
			{
				Operands: []types.IType{types.Decimal, types.Integer},
				Result:   evalHighBoundaryDecimal,
			},
			{
				Operands: []types.IType{types.Date, types.Integer},
				Result:   evalHighBoundaryDate,
			},
			{
				Operands: []types.IType{types.DateTime, types.Integer},
				Result:   evalHighBoundaryDateTime,
			},
			{
				Operands: []types.IType{types.Time, types.Integer},
				Result:   evalHighBoundaryTime,
			},
		}, nil
	case *model.LowBoundary:
		return []convert.Overload[evalBinarySignature]{
			{
				Operands: []types.IType{types.Decimal, types.Integer},
				Result:   evalLowBoundaryDecimal,
			},
			{
				Operands: []types.IType{types.Date, types.Integer},
				Result:   evalLowBoundaryDate,
			},
			{
				Operands: []types.IType{types.DateTime, types.Integer},
				Result:   evalLowBoundaryDateTime,
			},
			{
				Operands: []types.IType{types.Time, types.Integer},
				Result:   evalLowBoundaryTime,
			},
		}, nil
=======
	case *model.StartsWith:
		return []convert.Overload[evalBinarySignature]{
			{
				Operands: []types.IType{types.String, types.String},
				Result: evalStartsWith,
			},
		}, nil
		case *model.PositionOf:
			return []convert.Overload[evalBinarySignature]{
				{
					Operands: []types.IType{types.String, types.String},
					Result:   evalPositionOf,
				},
			}, nil
>>>>>>> 10882871
	default:
		return nil, fmt.Errorf("unsupported Binary Expression %v", m.GetName())
	}
}

func (i *interpreter) naryOverloads(m model.INaryExpression) ([]convert.Overload[evalNarySignature], error) {
	switch m.(type) {
	case *model.Date:
		return []convert.Overload[evalNarySignature]{
			{
				Operands: []types.IType{types.Integer},
				Result:   i.evalDate,
			},
			{
				Operands: []types.IType{types.Integer, types.Integer},
				Result:   i.evalDate,
			},
			{
				Operands: []types.IType{types.Integer, types.Integer, types.Integer},
				Result:   i.evalDate,
			},
		}, nil
	case *model.DateTime:
		return []convert.Overload[evalNarySignature]{
			{
				Operands: []types.IType{types.Integer},
				Result:   i.evalDateTime,
			},
			{
				Operands: []types.IType{types.Integer, types.Integer},
				Result:   i.evalDateTime,
			},
			{
				Operands: []types.IType{types.Integer, types.Integer, types.Integer},
				Result:   i.evalDateTime,
			},
			{
				Operands: []types.IType{types.Integer, types.Integer, types.Integer, types.Integer},
				Result:   i.evalDateTime,
			},
			{
				Operands: []types.IType{types.Integer, types.Integer, types.Integer, types.Integer, types.Integer},
				Result:   i.evalDateTime,
			},
			{
				Operands: []types.IType{types.Integer, types.Integer, types.Integer, types.Integer, types.Integer, types.Integer},
				Result:   i.evalDateTime,
			},
			{
				Operands: []types.IType{types.Integer, types.Integer, types.Integer, types.Integer, types.Integer, types.Integer, types.Integer},
				Result:   i.evalDateTime,
			},
			{
				Operands: []types.IType{types.Integer, types.Integer, types.Integer, types.Integer, types.Integer, types.Integer, types.Integer, types.Decimal},
				Result:   i.evalDateTime,
			},
		}, nil
	case *model.Time:
		return []convert.Overload[evalNarySignature]{
			{
				Operands: []types.IType{types.Integer},
				Result:   i.evalTime,
			},
			{
				Operands: []types.IType{types.Integer, types.Integer},
				Result:   i.evalTime,
			},
			{
				Operands: []types.IType{types.Integer, types.Integer, types.Integer},
				Result:   i.evalTime,
			},
			{
				Operands: []types.IType{types.Integer, types.Integer, types.Integer, types.Integer},
				Result:   i.evalTime,
			},
		}, nil
	case *model.Now:
		return []convert.Overload[evalNarySignature]{
			{
				Operands: []types.IType{},
				Result:   i.evalNow,
			},
		}, nil
	case *model.TimeOfDay:
		return []convert.Overload[evalNarySignature]{
			{
				Operands: []types.IType{},
				Result:   i.evalTimeOfDay,
			},
		}, nil
	case *model.Today:
		return []convert.Overload[evalNarySignature]{
			{
				Operands: []types.IType{},
				Result:   i.evalToday,
			},
		}, nil
	case *model.Coalesce:
		return []convert.Overload[evalNarySignature]{
			{
				Operands: []types.IType{types.Any, types.Any},
				Result:   evalCoalesce,
			},
			{
				Operands: []types.IType{types.Any, types.Any, types.Any},
				Result:   evalCoalesce,
			},
			{
				Operands: []types.IType{types.Any, types.Any, types.Any, types.Any},
				Result:   evalCoalesce,
			},
			{
				Operands: []types.IType{types.Any, types.Any, types.Any, types.Any, types.Any},
				Result:   evalCoalesce,
			},
			{
				Operands: []types.IType{&types.List{ElementType: types.Any}},
				Result:   evalCoalesceList,
			},
		}, nil
	case *model.Concatenate:
		return []convert.Overload[evalNarySignature]{
			{
				Operands: []types.IType{types.String, types.String},
				Result:   evalConcatenate,
			},
		}, nil
	case *model.Combine:
		return []convert.Overload[evalNarySignature]{
			{
				Operands: []types.IType{&types.List{ElementType: types.String}},
				Result:   i.evalCombine,
			},
			{
				Operands: []types.IType{&types.List{ElementType: types.String}, types.String},
				Result:   i.evalCombine,
			},
		}, nil
	case *model.Round:
		return []convert.Overload[evalNarySignature]{
			{
				Operands: []types.IType{types.Decimal},
				Result:   evalRound,
			},
			{
				Operands: []types.IType{types.Decimal, types.Integer},
				Result:   evalRound,
			},
		}, nil
	default:
		return nil, fmt.Errorf("unsupported Nary Expression %v", m.GetName())
	}
}<|MERGE_RESOLUTION|>--- conflicted
+++ resolved
@@ -1226,7 +1226,6 @@
 				Result:   evalLastPositionOf,
 			},
 		}, nil
-<<<<<<< HEAD
 	case *model.HighBoundary:
 		return []convert.Overload[evalBinarySignature]{
 			{
@@ -1265,7 +1264,6 @@
 				Result:   evalLowBoundaryTime,
 			},
 		}, nil
-=======
 	case *model.StartsWith:
 		return []convert.Overload[evalBinarySignature]{
 			{
@@ -1273,14 +1271,13 @@
 				Result: evalStartsWith,
 			},
 		}, nil
-		case *model.PositionOf:
-			return []convert.Overload[evalBinarySignature]{
-				{
-					Operands: []types.IType{types.String, types.String},
-					Result:   evalPositionOf,
-				},
-			}, nil
->>>>>>> 10882871
+	case *model.PositionOf:
+		return []convert.Overload[evalBinarySignature]{
+			{
+				Operands: []types.IType{types.String, types.String},
+				Result:   evalPositionOf,
+			},
+		}, nil
 	default:
 		return nil, fmt.Errorf("unsupported Binary Expression %v", m.GetName())
 	}
